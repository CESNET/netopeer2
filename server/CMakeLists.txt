--- conflicted
+++ resolved
@@ -75,24 +75,6 @@
 
 # source files
 set(srcs
-<<<<<<< HEAD
-	ietf_netconf_server.c
-	ietf_system.c
-	netconf_monitoring.c
-	operations.c
-	op_get_config.c
-	op_editconfig.c
-	op_copyconfig.c
-	op_deleteconfig.c
-	op_candidate.c
-	op_validate.c
-	op_un_lock.c
-	op_generic.c
-	op_notifications.c
-	log.c)
-
-# object library to build source codes only once for the main binary and tests
-=======
     ietf_netconf_server.c
     ietf_system.c
     ietf_keystore.c
@@ -106,10 +88,10 @@
     op_validate.c
     op_un_lock.c
     op_generic.c
+    op_notifications.c
     log.c)
 
 # object library to build source codes only once for the main binary
->>>>>>> bfcad0b4
 add_library(serverobj OBJECT ${srcs})
 
 # netopeer2-server target
