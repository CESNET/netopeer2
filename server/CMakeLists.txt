--- conflicted
+++ resolved
@@ -13,11 +13,7 @@
 endif()
 
 # set version
-<<<<<<< HEAD
-set(NP2SRV_VERSION 0.5.31)
-=======
 set(NP2SRV_VERSION 0.6.15)
->>>>>>> ca0256d4
 
 # set default build type if not specified by user
 if(NOT CMAKE_BUILD_TYPE)
