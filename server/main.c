/**
 * @file main.c
 * @author Radek Krejci <rkrejci@cesnet.cz>
 * @brief netopeer2-server - NETCONF server
 *
 * Copyright (c) 2016 CESNET, z.s.p.o.
 *
 * This source code is licensed under BSD 3-Clause License (the "License").
 * You may not use this file except in compliance with the License.
 * You may obtain a copy of the License at
 *
 *     https://opensource.org/licenses/BSD-3-Clause
 */

#include <errno.h>
#ifdef DEBUG
    #include <execinfo.h>
#endif
#include <fcntl.h>
#include <pthread.h>
#include <signal.h>
#include <stdio.h>
#include <stdlib.h>
#include <string.h>
#include <sys/stat.h>
#include <sys/types.h>
#include <syslog.h>
#include <unistd.h>
#include <pwd.h>

#include <libyang/libyang.h>
#include <nc_server.h>
#include <sysrepo.h>

#include "common.h"
#include "operations.h"
#include "netconf_monitoring.h"

#include "../modules/ietf-netconf@2011-06-01.h"
#include "../modules/ietf-netconf-monitoring.h"
#include "../modules/ietf-netconf-with-defaults@2011-06-01.h"
#include "../modules/nc-notifications@2008-07-14.h"
#include "../modules/notifications@2008-07-14.h"

struct np2srv np2srv;
struct np2srv_dslock dslock;
pthread_rwlock_t dslock_rwl = PTHREAD_RWLOCK_INITIALIZER;

static void *worker_thread(void *arg);

/**
 * @brief Control flags for the main loop
 */
enum LOOPCTRL {
    LOOP_CONTINUE = 0, /**< Continue processing */
    LOOP_RESTART = 1,  /**< restart the process */
    LOOP_STOP = 2      /**< stop the process */
};
/** @brief flag for main loop */
volatile enum LOOPCTRL control = LOOP_CONTINUE;

/**
 * @brief Print version information to the stdout.
 */
static void
print_version(void)
{
    fprintf(stdout, "netopeer2-server %s\n", NP2SRV_VERSION);
    fprintf(stdout, "compile time: %s, %s\n", __DATE__, __TIME__);
}

/**
 * @brief Command line options definition for getopt()
 */
#define OPTSTRING "dhv:Vc:"
/**
 * @brief Print command line options description
 * @param[in] progname Name of the process.
 */
static void
print_usage(char* progname)
{
    fprintf(stdout, "Usage: %s [-dhV] [-v level]\n", progname);
    fprintf(stdout, " -d                  debug mode (do not daemonize and print\n");
    fprintf(stdout, "                     verbose messages to stderr instead of syslog)\n");
    fprintf(stdout, " -h                  display help\n");
    fprintf(stdout, " -V                  show program version\n");
    fprintf(stdout, " -v level            verbose output level:\n");
    fprintf(stdout, "                         0 - errors\n");
    fprintf(stdout, "                         1 - errors and warnings\n");
    fprintf(stdout, "                         2 - errors, warnings and verbose messages\n");
    fprintf(stdout, " -c category[,category]*  verbose debug level, print only these debug message categories\n");
    fprintf(stdout, " categories: DICT, YANG, YIN, XPATH, DIFF, MSG, EDIT_CONFIG, SSH\n\n");
}

/**
 * @brief Signal handler to control the process
 */
void
signal_handler(int sig)
{
#ifdef DEBUG
#   define STACK_DEPTH 20
    void *stack_buf[STACK_DEPTH];
    int depth;
#endif
    static int quit = 0;

    switch (sig) {
    case SIGINT:
    case SIGTERM:
    case SIGQUIT:
    case SIGABRT:
        /* stop the process */
        if (quit == 0) {
            /* first attempt */
            quit = 1;
        } else {
            /* second attempt */
            exit(EXIT_FAILURE);
        }
        control = LOOP_STOP;
        break;
    case SIGHUP:
    case SIGUSR1:
        /* restart the process */
        control = LOOP_RESTART;
        break;
#ifdef DEBUG
    case SIGSEGV:
        depth = backtrace(stack_buf, STACK_DEPTH);
        fprintf(stderr, "Segmentation fault, backtrace:\n");
        backtrace_symbols_fd(stack_buf, depth, STDERR_FILENO);
        /* fall through */
#endif
    default:
        exit(EXIT_FAILURE);
    }
}

static int
np2srv_module_assign_clbs(const struct lys_module *mod)
{
    struct lys_node *snode, *next;
    char *path;

    if (!strcmp(mod->name, "ietf-netconf-monitoring") || !strcmp(mod->name, "ietf-netconf") ||
            !strcmp(mod->name, "ietf-netconf-monitoring")) {
        /* skip it, use internal implementations from libnetconf2 */
        return EXIT_SUCCESS;
    }

    /* set RPC and Notifications callbacks */
    LY_TREE_DFS_BEGIN(mod->data, next, snode) {
        if (snode->nodetype & (LYS_RPC | LYS_ACTION)) {
            nc_set_rpc_callback(snode, op_generic);
            goto dfs_nextsibling;
        } else if (snode->nodetype & LYS_NOTIF) {
            path = lys_path(snode);
            sr_event_notif_subscribe_tree(np2srv.sr_sess.srs, path, np2srv_ntf_clb, NULL, SR_SUBSCR_CTX_REUSE,
                                          &np2srv.sr_subscr);
            free(path);
            goto dfs_nextsibling;
        }

        /* modified LY_TREE_DFS_END() */
        next = snode->child;
        /* child exception for leafs, leaflists and anyxml without children */
        if (snode->nodetype & (LYS_LEAF | LYS_LEAFLIST | LYS_ANYDATA)) {
            next = NULL;
        }
        if (!next) {
            /* no children */
dfs_nextsibling:
            /* try siblings */
            next = snode->next;
        }
        while (!next) {
            /* parent is already processed, go to its sibling */
            snode = lys_parent(snode);
            if (!snode) {
                /* we are done, no next element to process */
                break;
            }
            next = snode->next;
        }
    }

    return EXIT_SUCCESS;
}

static void
np2srv_clean_dslock(struct nc_session *ncs)
{
    pthread_rwlock_wrlock(&dslock_rwl);

    if (dslock.running == ncs) {
        dslock.running = NULL;
    }
    if (dslock.startup == ncs) {
        dslock.startup = NULL;
    }
    if (dslock.candidate == ncs) {
        dslock.candidate = NULL;
    }

    pthread_rwlock_unlock(&dslock_rwl);
}

void
free_ds(void *ptr)
{
    struct np2_sessions *s;

    if (ptr) {
        s = (struct np2_sessions *)ptr;
        if (s->srs) {
            sr_session_stop(s->srs);
        }
        np2srv_clean_dslock(s->ncs);
        free(s);
    }
}

int
np2srv_verify_clb(const struct nc_session *session)
{
    char buf[256];
    const char *user;
    size_t buflen = 256;
    struct passwd pwd, *ret;
    int rc;

    user = nc_session_get_username(session);

    errno = 0;
    rc = getpwnam_r(user, &pwd, buf, buflen, &ret);
    if (!ret) {
        if (!rc) {
            ERR("Username \"%s\" resolved by TLS authentication does not exist on the system.", user);
        } else {
            ERR("Getting system passwd entry for \"%s\" failed (%s).", user, strerror(rc));
        }
        return 0;
    }

    return 1;
}

static char *
np2srv_ly_import_clb(const char *mod_name, const char *mod_rev, const char *submod_name, const char *submod_rev,
                     void *UNUSED(user_data), LYS_INFORMAT *format, void (**free_module_data)(void *model_data))
{
    char *data = NULL;
    int rc;

    if (!strcmp(mod_name, "notifications")) {
        /* hack for internal notifications module, which is available in internal context, but not in
         * sysrepo, so tell libyang that we don't have this module, it will get it from the context */
        return NULL;
    }

    *free_module_data = free;
    *format = LYS_YIN;
    if (submod_rev || (submod_name && !mod_name)) {
        rc = sr_get_submodule_schema(np2srv.sr_sess.srs, submod_name, submod_rev, SR_SCHEMA_YIN, &data);
    } else {
        rc = sr_get_schema(np2srv.sr_sess.srs, mod_name, mod_rev, submod_name, SR_SCHEMA_YIN, &data);
    }
    if (rc == SR_ERR_OK) {
        return data;
    } else if (submod_name) {
        ERR("Unable to get %s module from sysrepo (%s).", submod_name, sr_strerror(rc));
    } else {
        ERR("Unable to get %s module from sysrepo (%s).", mod_name, sr_strerror(rc));
    }

    return NULL;
}

static void
np2srv_module_install_clb(const char *module_name, const char *revision, sr_module_state_t state, void *UNUSED(private_ctx))
{
    int rc;
    char *data = NULL;
    struct lyd_node *info, *ntf;
    const char *setid;
    const struct lys_module *mod;
    sr_schema_t *schemas = NULL;
    size_t count, i, j;

    if (state == SR_MS_IMPLEMENTED) {
        /* adding another module into the current libyang context */
        rc = sr_get_schema(np2srv.sr_sess.srs, module_name, revision, NULL, SR_SCHEMA_YIN, &data);
        if (rc != SR_ERR_OK) {
            ERR("Unable to get installed module %s%s%s from sysrepo (%s), schema won't be available.", module_name,
                revision ? "@" : "", revision ? revision : "", sr_strerror(rc));
            return;
        }

        /* lock for modifying libyang context */
        pthread_rwlock_wrlock(&np2srv.ly_ctx_lock);
        VRB("Loading added schema \"%s%s%s\" from sysrepo.", module_name, revision ? "@" : "",
            revision ? revision : "");
        mod = lys_parse_mem(np2srv.ly_ctx, data, LYS_IN_YIN);
        free(data);

        if (!mod) {
            ERR("Unable to parse installed module %s%s%s from sysrepo (%s), schema won't be available.", module_name,
                revision ? "@" : "", revision ? revision : "", sr_strerror(rc));
        } else {
            /* get module's features */
            rc = sr_list_schemas(np2srv.sr_sess.srs, &schemas, &count);
            if (rc != SR_ERR_OK) {
                pthread_rwlock_unlock(&np2srv.ly_ctx_lock);
                ERR("Unable to get list of sysrepo schemas for %s%s%s module feature (%s).", module_name,
                    revision ? "@" : "", revision ? revision : "", sr_strerror(rc));
                return;
            }

            for (i = 0; i < count; i++) {
                if (strcmp(schemas[i].module_name, module_name)) {
                    continue;
                }
                for (j = 0; j < schemas[i].enabled_feature_cnt; ++j) {
                    lys_features_enable(mod, schemas[i].enabled_features[j]);
                }
                break;
            }

            /* set RPC, action and notification callbacks */
            np2srv_module_assign_clbs(mod);
        }
    } else if (state == SR_MS_IMPORTED) {
        /* TODO nothing to do, it will either be loaded when parsing an imported module or it should not be needed, right? */
    } else {
        VRB("Removing schema \"%s%s%s\" according to changes in sysrepo.", module_name, revision ? "@" : "",
            revision ? revision : "");

        /* lock for modifying libyang context */
        pthread_rwlock_wrlock(&np2srv.ly_ctx_lock);

        /* remove the specified module from the context */
        mod = ly_ctx_get_module(np2srv.ly_ctx, module_name, revision);
        ly_ctx_remove_module(mod, NULL);
        /* ignore return value, the function can fail in case the module was already removed
         * because of dependency in some of the previous call */
    }

    /* unlock libyang context */
    pthread_rwlock_unlock(&np2srv.ly_ctx_lock);

    /* generate yang-library-change notification */
    rc = 0;
    info = ly_ctx_info(np2srv.ly_ctx);
    if (info) {
        setid = ((struct lyd_node_leaf_list *)info->child->prev)->value_str;
        ntf = lyd_new_path(NULL, np2srv.ly_ctx, "/ietf-yang-library:yang-library-change", NULL, 0, 0);
        lyd_new_leaf(ntf, info->schema->module, "module-set-id", setid);
        rc = lyd_validate(&ntf, LYD_OPT_NOTIF, info);
        lyd_free_withsiblings(info);

        if (!rc) {
            /* send notification */
            np2srv_ntf_send(&ntf, time(NULL));
        }
        lyd_free(ntf);
    }
}

<<<<<<< HEAD
void
=======
static void
>>>>>>> bfcad0b4
np2srv_feature_change_clb(const char *module_name, const char *feature_name, bool enabled, void *UNUSED(private_ctx))
{
    const struct lys_module *mod;

    /* lock for modifying libyang context */
    pthread_rwlock_wrlock(&np2srv.ly_ctx_lock);

    mod = ly_ctx_get_module(np2srv.ly_ctx, module_name, NULL);
    if (!mod) {
        pthread_rwlock_unlock(&np2srv.ly_ctx_lock);
        ERR("Sysrepo module %s to change feature %s does not present in Netopeer2.", module_name, feature_name);
        return;
    }

    if (enabled) {
        lys_features_enable(mod, feature_name);
    } else {
        lys_features_disable(mod, feature_name);
    }
    pthread_rwlock_unlock(&np2srv.ly_ctx_lock);
}

static int
connect_ds(struct nc_session *ncs)
{
    struct np2_sessions *s;
    int rc;

    if (!ncs) {
        return EXIT_FAILURE;
    }

    s = calloc(1, sizeof *s);
    if (!s) {
        EMEM;
        return EXIT_FAILURE;
    }
    s->ncs = ncs;
    s->ds = SR_DS_RUNNING;
    s->opts = SR_SESS_DEFAULT;
    rc = sr_session_start_user(np2srv.sr_conn, nc_session_get_username(ncs), s->ds, s->opts, &s->srs);
    if (rc != SR_ERR_OK) {
        ERR("Unable to create sysrepo session for NETCONF session %d (%s; datastore %d; options %d).",
            nc_session_get_id(ncs), sr_strerror(rc), s->ds, s->opts);
        goto error;
    }

    /* connect sysrepo sessions (datastore) with NETCONF session */
    nc_session_set_data(ncs, s);

    return EXIT_SUCCESS;

error:
    if (s->srs) {
        sr_session_stop(s->srs);
    }
    free(s);
    return EXIT_FAILURE;
}

void
np2srv_new_session_clb(const char *UNUSED(client_name), struct nc_session *new_session)
{
    int c;

    if (connect_ds(new_session)) {
        /* error */
        ERR("Terminating session %d due to failure when connecting to sysrepo.",
            nc_session_get_id(new_session));
        nc_session_free(new_session, free_ds);
        return;
    }
    ncm_session_add(new_session);

    c = 0;
    while ((c < 3) && nc_ps_add_session(np2srv.nc_ps, new_session)) {
        /* presumably timeout, give it a shot 2 times */
        usleep(10000);
        ++c;
    }

    if (c == 3) {
        /* there is some serious problem in synchronization/system planner */
        EINT;
        ncm_session_del(new_session);
        nc_session_free(new_session, free_ds);
    }
}

static void
np2srv_del_session_clb(struct nc_session *session, int dropped)
{
    nc_ps_del_session(np2srv.nc_ps, session);
    ncm_session_del(session, dropped);
    nc_session_free(session, free_ds);
}

static int
np2srv_init_schemas(int first)
{
    int rc;
    char *data = NULL;
    const struct lys_module *mod;
    sr_schema_t *schemas = NULL;
    size_t count, i, j;

    /* get the list of schemas from sysrepo */
    rc = sr_list_schemas(np2srv.sr_sess.srs, &schemas, &count);
    if (rc != SR_ERR_OK) {
        ERR("Unable to get list of schemas supported by sysrepo (%s).", sr_strerror(rc));
        return EXIT_FAILURE;
    }

    if (first) {
        /* subscribe for notifications about new modules */
        rc = sr_module_install_subscribe(np2srv.sr_sess.srs, np2srv_module_install_clb, NULL, 0, &np2srv.sr_subscr);
        if (rc != SR_ERR_OK) {
            ERR("Unable to subscribe for sysrepo module installation notifications (%s)", sr_strerror(rc));
            goto error;
        }
        /* subscribe for changes of features state */
        rc = sr_feature_enable_subscribe(np2srv.sr_sess.srs, np2srv_feature_change_clb, NULL, SR_SUBSCR_CTX_REUSE, &np2srv.sr_subscr);
        if (rc != SR_ERR_OK) {
            ERR("Unable to subscribe for sysrepo module feature change notifications (%s)", sr_strerror(rc));
            goto error;
        }

        /* init rwlock for libyang context */
        rc = pthread_rwlock_init(&np2srv.ly_ctx_lock, NULL);
        if (rc) {
            ERR("Initiating schema context lock failed (%s)", strerror(rc));
            goto error;
        }
    }

    /* build libyang context */
    /* the lock is not supposed to be locked here. In case of first calling, it needn't be used because we are still
     * single-threaded, in other cases the caller (np2srv_module_install_clb()) is supposed to lock it */
    np2srv.ly_ctx = ly_ctx_new(NULL);
    if (!np2srv.ly_ctx) {
        goto error;
    }
    ly_ctx_set_module_imp_clb(np2srv.ly_ctx, np2srv_ly_import_clb, NULL);

    /* 1) use modules from sysrepo */
    for (i = 0; i < count; i++) {
        data = NULL;
        mod = NULL;

        VRB("Loading schema \"%s%s%s\" from sysrepo.", schemas[i].module_name, schemas[i].revision.revision ? "@" : "",
            schemas[i].revision.revision ? schemas[i].revision.revision : "");
        if ((mod = ly_ctx_get_module(np2srv.ly_ctx, schemas[i].module_name, schemas[i].revision.revision))) {
            VRB("Module %s%s%s already present in context.", schemas[i].module_name,
                schemas[i].revision.revision ? "@" : "",
                schemas[i].revision.revision ? schemas[i].revision.revision : "");
        } else if (sr_get_schema(np2srv.sr_sess.srs, schemas[i].module_name,
                                 schemas[i].revision.revision, NULL, SR_SCHEMA_YIN, &data) == SR_ERR_OK) {
            mod = lys_parse_mem(np2srv.ly_ctx, data, LYS_IN_YIN);
            free(data);
        }

        if (!mod) {
            WRN("Getting %s%s%s schema from sysrepo failed, data from this module won't be available.",
                schemas[i].module_name, schemas[i].revision.revision ? "@" : "",
                schemas[i].revision.revision ? schemas[i].revision.revision : "");
        } else {
            /* set features according to sysrepo */
            for (j = 0; j < schemas[i].enabled_feature_cnt; ++j) {
                lys_features_enable(mod, schemas[i].enabled_features[j]);
            }

<<<<<<< HEAD
            /* set RPC and Notifications callbacks */
            np2srv_module_assign_clbs(mod);
=======
            /* set RPC callbacks (except ietf-netconf, those are set separately later) */
            if (strcmp(mod->name, "ietf-netconf") && strcmp(mod->name, "ietf-netconf-monitoring")) {
                LY_TREE_FOR(mod->data, top) {
                    LY_TREE_DFS_BEGIN(top, next, snode) {
                        if (snode->nodetype & (LYS_RPC | LYS_ACTION)) {
                            nc_set_rpc_callback(snode, op_generic);
                        }
                        LY_TREE_DFS_END(top, next, snode);
                    }
                }
            }
>>>>>>> bfcad0b4
        }
    }
    ly_ctx_set_module_imp_clb(np2srv.ly_ctx, np2srv_ly_import_clb, NULL);
    sr_free_schemas(schemas, count);
    schemas = NULL;

    /* 2) add internally used schemas: ietf-netconf, ... */
    mod = ly_ctx_get_module(np2srv.ly_ctx, "ietf-netconf", "2011-06-01");
    if (!mod && !(mod = lys_parse_mem(np2srv.ly_ctx, (const char *)ietf_netconf_2011_06_01_yin, LYS_IN_YIN))) {
        goto error;
    }
    lys_features_enable(mod, "writable-running");
    lys_features_enable(mod, "candidate");
    /* TODO lys_features_enable(mod, "confirmed-commit"); */
    lys_features_enable(mod, "rollback-on-error");
    lys_features_enable(mod, "validate");
    lys_features_enable(mod, "startup");
    /* TODO lys_features_enable(mod, "url"); */
    lys_features_enable(mod, "xpath");

    /* ... ietf-netconf-monitoring (leave get-schema RPC empty, libnetconf2 will use its callback), */
    if (!ly_ctx_get_module(np2srv.ly_ctx, "ietf-netconf-monitoring", "2010-10-04") &&
            !lys_parse_mem(np2srv.ly_ctx, (const char *)ietf_netconf_monitoring_yin, LYS_IN_YIN)) {
        goto error;
    }

    /* ... ietf-netconf-with-defaults */
    if (!ly_ctx_get_module(np2srv.ly_ctx, "ietf-netconf-with-defaults", "2011-06-01") &&
            !lys_parse_mem(np2srv.ly_ctx, (const char *)ietf_netconf_with_defaults_2011_06_01_yin, LYS_IN_YIN)) {
        goto error;
    }

    /* ... notifications and nc-notifications */
    if (!ly_ctx_get_module(np2srv.ly_ctx, "notifications", "2008-07-14") &&
            !lys_parse_mem(np2srv.ly_ctx, (const char *)notifications_2008_07_14_yin, LYS_IN_YIN)) {
        goto error;
    }
    if (!ly_ctx_get_module(np2srv.ly_ctx, "nc-notifications", "2008-07-14") &&
            !lys_parse_mem(np2srv.ly_ctx, (const char *)nc_notifications_2008_07_14_yin, LYS_IN_YIN)) {
        goto error;
    }

    /* debug - list schemas
    struct lyd_node *ylib = ly_ctx_info(np2srv.ly_ctx);
    lyd_print_file(stdout, ylib, LYD_JSON, LYP_WITHSIBLINGS);
    lyd_free(ylib);
    */

    return EXIT_SUCCESS;

error:
    if (schemas) {
        sr_free_schemas(schemas, count);
    }
    ly_ctx_destroy(np2srv.ly_ctx, NULL);
    return EXIT_FAILURE;
}

static int
np2srv_default_hostkey_clb(const char *name, void *UNUSED(user_data), char **privkey_path, char **UNUSED(privkey_data),
                           int *UNUSED(privkey_data_rsa))
{
    if (!strcmp(name, "default")) {
        *privkey_path = strdup(NP2SRV_HOST_KEY);
        return 0;
    }

    EINT;
    return 1;
}

static int
server_init(void)
{
    int rc;
    const struct lys_node *snode;
    const struct lys_module *mod;

    /* connect to the sysrepo */
    rc = sr_connect("netopeer2", SR_CONN_DAEMON_REQUIRED | SR_CONN_DAEMON_START, &np2srv.sr_conn);
    if (rc != SR_ERR_OK) {
        ERR("Unable to connect to sysrepod (%s).", sr_strerror(rc));
        return EXIT_FAILURE;
    }

    VRB("Netopeer2 connected to sysrepod.");

    /* start internal sessions with sysrepo */
    np2srv.sr_sess.ds = SR_DS_STARTUP;
    np2srv.sr_sess.opts = SR_SESS_DEFAULT;
    rc = sr_session_start(np2srv.sr_conn, np2srv.sr_sess.ds, np2srv.sr_sess.opts, &np2srv.sr_sess.srs);
    if (rc != SR_ERR_OK) {
        ERR("Unable to create Netopeer session with sysrepod (%s).", sr_strerror(rc));
        return EXIT_FAILURE;
    }

    /* init libyang context with schemas */
    if (np2srv_init_schemas(1)) {
        goto error;
    }

    /* init monitoring */
    ncm_init();

    /* init libnetconf2 */
    if (nc_server_init(np2srv.ly_ctx)) {
        goto error;
    }

    /* set with-defaults capability basic-mode */
    nc_server_set_capab_withdefaults(NC_WD_EXPLICIT, NC_WD_ALL | NC_WD_ALL_TAG | NC_WD_TRIM | NC_WD_EXPLICIT);

    /* set capabilities for the NETCONF Notifications */
    nc_server_set_capability("urn:ietf:params:netconf:capability:notification:1.0");
    nc_server_set_capability("urn:ietf:params:netconf:capability:interleave:1.0");

    /* prepare poll session structure for libnetconf2 */
    np2srv.nc_ps = nc_ps_new();

    /* set NETCONF operations callbacks */
    snode = ly_ctx_get_node(np2srv.ly_ctx, NULL, "/ietf-netconf:get-config");
    nc_set_rpc_callback(snode, op_get);

    snode = ly_ctx_get_node(np2srv.ly_ctx, NULL, "/ietf-netconf:edit-config");
    nc_set_rpc_callback(snode, op_editconfig);

    snode = ly_ctx_get_node(np2srv.ly_ctx, NULL, "/ietf-netconf:copy-config");
    nc_set_rpc_callback(snode, op_copyconfig);

    snode = ly_ctx_get_node(np2srv.ly_ctx, NULL, "/ietf-netconf:delete-config");
    nc_set_rpc_callback(snode, op_deleteconfig);

    snode = ly_ctx_get_node(np2srv.ly_ctx, NULL, "/ietf-netconf:lock");
    nc_set_rpc_callback(snode, op_lock);

    snode = ly_ctx_get_node(np2srv.ly_ctx, NULL, "/ietf-netconf:unlock");
    nc_set_rpc_callback(snode, op_unlock);

    snode = ly_ctx_get_node(np2srv.ly_ctx, NULL, "/ietf-netconf:get");
    nc_set_rpc_callback(snode, op_get);

    /* leave close-session RPC empty, libnetconf2 will use its callback */

    snode = ly_ctx_get_node(np2srv.ly_ctx, NULL, "/ietf-netconf:commit");
    nc_set_rpc_callback(snode, op_commit);

    snode = ly_ctx_get_node(np2srv.ly_ctx, NULL, "/ietf-netconf:discard-changes");
    nc_set_rpc_callback(snode, op_discardchanges);

    snode = ly_ctx_get_node(np2srv.ly_ctx, NULL, "/ietf-netconf:validate");
    nc_set_rpc_callback(snode, op_validate);

    /* TODO
    snode = ly_ctx_get_node(np2srv.ly_ctx, NULL, "/ietf-netconf:kill-session");
    nc_set_rpc_callback(snode, op_kill);

    snode = ly_ctx_get_node(np2srv.ly_ctx, NULL, "/ietf-netconf:cancel-commit");
    nc_set_rpc_callback(snode, op_cancel);
     */

    /* set Notifications subscription callback */
    snode = ly_ctx_get_node(np2srv.ly_ctx, NULL, "/notifications:create-subscription");
    nc_set_rpc_callback(snode, op_ntf_subscribe);

    /* set server options */
    mod = ly_ctx_get_module(np2srv.ly_ctx, "ietf-netconf-server", NULL);
    if (mod && strcmp(NP2SRV_KEYSTORED_DIR, "none")) {
        nc_server_tls_set_verify_clb(np2srv_verify_clb);
        if (ietf_netconf_server_init(mod)) {
            goto error;
        }

        mod = ly_ctx_get_module(np2srv.ly_ctx, "ietf-system", NULL);
        if (mod) {
            if (ietf_system_init(mod)) {
                goto error;
            }
        } else {
            WRN("Sysrepo does not have the \"ietf-system\" module, SSH publickey authentication will not work.");
        }
    } else {
        WRN("Sysrepo does not have the \"ietf-netconf-server\" module or keystored keys dir unknown, using default NETCONF server options.");
        nc_server_ssh_set_hostkey_clb(np2srv_default_hostkey_clb, NULL, NULL);
        if (nc_server_add_endpt("main", NC_TI_LIBSSH)) {
            goto error;
        }
        if (nc_server_endpt_set_address("main", "0.0.0.0")) {
            goto error;
        }
        if (nc_server_endpt_set_port("main", 830)) {
            goto error;
        }
        if (nc_server_ssh_endpt_add_hostkey("main", "default", -1)) {
            goto error;
        }
    }

    return EXIT_SUCCESS;

error:
    ERR("Server init failed.");
    return EXIT_FAILURE;
}

static void *
worker_thread(void *arg)
{
    NC_MSG_TYPE msgtype;
    int rc, idx = *((int *)arg);
    struct nc_session *ncs;

    nc_libssh_thread_verbosity(np2_verbose_level);

    while ((control == LOOP_CONTINUE) && np2srv.workers[idx]) {

        /* lock for using libyang context */
        pthread_rwlock_rdlock(&np2srv.ly_ctx_lock);

        /* check context that could be destroyed by np2srv_module_install_clb() */
        if (!np2srv.ly_ctx) {
            pthread_rwlock_unlock(&np2srv.ly_ctx_lock);
            control = LOOP_STOP;
            break;
        }

<<<<<<< HEAD
        /* listen for incoming requests on active NETCONF sessions */
        if (nc_ps_session_count(np2srv.nc_ps) > 0) {
            rc = nc_ps_poll(np2srv.nc_ps, 500, &ncs);
        } else {
            /* if there is no active session or timeout, rest for a while */
            pthread_rwlock_unlock(&np2srv.ly_ctx_lock);
            usleep(100); /* give others time to work with context */
=======
        /* try to accept new NETCONF sessions */
        if (!np2srv.nc_max_sessions || (nc_ps_session_count(np2srv.nc_ps) < np2srv.nc_max_sessions)) {
            msgtype = nc_accept(100, &ncs);
            if (msgtype == NC_MSG_HELLO) {
                np2srv_new_session_clb(NULL, ncs);
            }
        }

        /* listen for incoming requests on active NETCONF sessions */
        rc = nc_ps_poll(np2srv.nc_ps, 100, &ncs);

        if (rc & (NC_PSPOLL_NOSESSIONS | NC_PSPOLL_TIMEOUT)) {
            /* if there is no active session or timeout, rest for a while */
            pthread_rwlock_unlock(&np2srv.ly_ctx_lock);
            usleep(2000);
>>>>>>> bfcad0b4
            continue;
        }

        /* process the result of nc_ps_poll(), increase counters */
        if (rc & NC_PSPOLL_BAD_RPC) {
            ncm_session_bad_rpc(ncs);
            VRB("Session %d: thread %d event bad RPC.", nc_session_get_id(ncs), idx);
        }
        if (rc & NC_PSPOLL_RPC) {
            ncm_session_rpc(ncs);
            VRB("Session %d: thread %d event new RPC.", nc_session_get_id(ncs), idx);
        }
        if (rc & NC_PSPOLL_REPLY_ERROR) {
            ncm_session_rpc_reply_error(ncs);
            VRB("Session %d: thread %d event reply error.", nc_session_get_id(ncs), idx);
        }
        if (rc & NC_PSPOLL_SESSION_TERM) {
<<<<<<< HEAD
            op_ntf_unsubscribe(ncs);
            ncm_session_del(ncs);
            nc_ps_del_session(np2srv.nc_ps, ncs);
            nc_session_free(ncs, free_ds);
=======
            VRB("Session %d: thread %d event session terminated.", nc_session_get_id(ncs), idx);
            np2srv_del_session_clb(ncs, (rc & NC_PSPOLL_SESSION_ERROR ? 1 : 0));
>>>>>>> bfcad0b4
        } else if (rc & NC_PSPOLL_SSH_CHANNEL) {
            /* a new SSH channel on existing session was created */
            VRB("Session %d: thread %d event new SSH channel.", nc_session_get_id(ncs), idx);
            msgtype = nc_session_accept_ssh_channel(ncs, &ncs);
            if (msgtype == NC_MSG_HELLO) {
                np2srv_new_session_clb(NULL, ncs);
            } else if (msgtype == NC_MSG_BAD_HELLO) {
                ncm_bad_hello();
            }
        }
        pthread_rwlock_unlock(&np2srv.ly_ctx_lock);
        usleep(100); /* give others time to work with context */
    }

    /* cleanup */
    nc_thread_destroy();
    free(arg);
    np2srv.workers[idx] = 0;
    return NULL;
}

int
main(int argc, char *argv[])
{
    int ret = EXIT_SUCCESS;
    int c, *idx, i;
    int daemonize = 1, verb = 0;
    int pidfd;
    char pid[8], *ptr;
    struct sigaction action;
    sigset_t block_mask;
    pthread_attr_t thread_attr;

    /* process command line options */
    while ((c = getopt(argc, argv, OPTSTRING)) != -1) {
        switch (c) {
        case 'd':
            daemonize = 0;
            break;
        case 'h':
            print_usage(argv[0]);
            return EXIT_SUCCESS;
        case 'v':
            if (verb) {
                ERR("Do not combine -v and -c parameters.");
                return EXIT_FAILURE;
            }
            verb = 1;

            c = atoi(optarg);
            /* normalize verbose level */
            np2_verbose_level = (c > NC_VERB_ERROR) ? ((c > NC_VERB_VERBOSE) ? NC_VERB_VERBOSE : c) : NC_VERB_ERROR;
            switch (np2_verbose_level) {
            case NC_VERB_ERROR:
                np2_libssh_verbose_level = 0;
                break;
            case NC_VERB_WARNING:
            case NC_VERB_VERBOSE:
                np2_libssh_verbose_level = 1;
                break;
            }

            nc_verbosity(np2_verbose_level);
            nc_libssh_thread_verbosity(np2_libssh_verbose_level);
            break;
        case 'V':
            print_version();
            return EXIT_SUCCESS;
        case 'c':
            if (verb) {
                ERR("Do not combine -v and -c parameters.");
                return EXIT_FAILURE;
            }

            /* set verbose for all, we change to debug later if requested */
            np2_verbose_level = NC_VERB_VERBOSE;
            nc_verbosity(np2_verbose_level);
            np2_libssh_verbose_level = 1;

            ptr = strtok(optarg, ",");
            do {
                if (!strcmp(ptr, "DICT")) {
                    verb |= LY_LDGDICT;
                } else if (!strcmp(ptr, "YANG")) {
                    verb |= LY_LDGYANG;
                } else if (!strcmp(ptr, "YIN")) {
                    verb |= LY_LDGYIN;
                } else if (!strcmp(ptr, "XPATH")) {
                    verb |= LY_LDGXPATH;
                } else if (!strcmp(ptr, "DIFF")) {
                    verb |= LY_LDGDIFF;
                } else if (!strcmp(ptr, "MSG")) {
                    /* NETCONF messages - only lnc2 debug verbosity */
                    nc_verbosity(NC_VERB_DEBUG);
                } else if (!strcmp(ptr, "EDIT_CONFIG")) {
                    /* edit-config operations - only netopeer2 debug verbosity */
                    np2_verbose_level = NC_VERB_DEBUG;
                } else if (!strcmp(ptr, "SSH")) {
                    /* 2 should be always enough, 3 is too much useless info */
                    np2_libssh_verbose_level = 2;
                } else {
                    ERR("Unknown debug message category \"%s\", use -h.");
                    return EXIT_FAILURE;
                }
            } while ((ptr = strtok(NULL, ",")));
            /* set final verbosity ofr libssh and libyang */
            nc_libssh_thread_verbosity(np2_libssh_verbose_level);
            if (verb) {
                ly_verb(LY_LLDBG);
                ly_verb_dbg(verb);
            }

            verb = 1;
            break;

        default:
            print_usage(argv[0]);
            return EXIT_SUCCESS;
        }
    }

    /* daemonize */
    if (daemonize == 1) {
        if (daemon(0, 0) != 0) {
            ERR("Daemonizing netopeer2-server failed (%s)", strerror(errno));
            return EXIT_FAILURE;
        }

        openlog("netopeer2-server", LOG_PID, LOG_DAEMON);
    } else {
        openlog("netopeer2-server", LOG_PID | LOG_PERROR, LOG_DAEMON);
    }

    /* make sure we are the only instance - lock the PID file and write the PID */
    pidfd = open(NP2SRV_PIDFILE, O_RDWR | O_CREAT, 0640);
    if (pidfd < 0) {
        ERR("Unable to open Netopeer2 PID file '%s': %s.", NP2SRV_PIDFILE, strerror(errno));
        return EXIT_FAILURE;
    }
    if (lockf(pidfd, F_TLOCK, 0) < 0) {
        close(pidfd);
        if (errno == EACCES || errno == EAGAIN) {
            ERR("Another instance of the Netopeer2 server is running.");
        } else {
            ERR("Unable to lock Netopeer2 PID file '%s': %s.", NP2SRV_PIDFILE, strerror(errno));
        }
        return EXIT_FAILURE;
    }
    ftruncate(pidfd, 0);
    c = snprintf(pid, sizeof(pid), "%d\n", getpid());
    write(pidfd, pid, c);
    close(pidfd);

    /* set the signal handler */
    sigfillset (&block_mask);
    action.sa_handler = signal_handler;
    action.sa_mask = block_mask;
    action.sa_flags = 0;
    sigaction(SIGINT, &action, NULL);
    sigaction(SIGQUIT, &action, NULL);
    sigaction(SIGABRT, &action, NULL);
    sigaction(SIGTERM, &action, NULL);
    sigaction(SIGHUP, &action, NULL);
    sigaction(SIGUSR1, &action, NULL);
#ifdef DEBUG
    sigaction(SIGSEGV, &action, NULL);
#endif
    /* ignore SIGPIPE */
    action.sa_handler = SIG_IGN;
    sigaction(SIGPIPE, &action, NULL);

    /* set printer callbacks for the used libraries and set proper log levels */
    nc_set_print_clb(np2log_clb_nc2); /* libnetconf2 */
    ly_set_log_clb(np2log_clb_ly, 1); /* libyang */
    sr_log_set_cb(np2log_clb_sr); /* sysrepo, log level is checked by callback */

restart:
    /* initiate NETCONF server */
    if (server_init()) {
        ret = EXIT_FAILURE;
        goto cleanup;
    }

    pthread_attr_init(&thread_attr);
    pthread_attr_setdetachstate(&thread_attr, PTHREAD_CREATE_DETACHED);
    /* start additional worker threads */
    for (i = 1; i < NP2SRV_THREAD_COUNT; ++i) {
        idx = malloc(sizeof *idx);
        *idx = i;
        pthread_create(&np2srv.workers[*idx], &thread_attr, worker_thread, idx);
    }
    pthread_attr_destroy(&thread_attr);

    /* one worker will use this thread */
    np2srv.workers[0] = pthread_self();
    idx = malloc(sizeof *idx);
    *idx = 0;
    worker_thread(idx);

<<<<<<< HEAD
                if (c == 3) {
                    /* there is some serious problem in synchronization/system planner */
                    EINT;
                    ncm_session_del(ncs);
                    nc_session_free(ncs, free_ds);
                }
            } else if (msgtype == NC_MSG_WOULDBLOCK) {
                usleep(10000);
=======
    /* wait for finishing processing thread */
    do {
        for (i = 0; i < NP2SRV_THREAD_COUNT; ++i) {
            if (np2srv.workers[i]) {
                break;
>>>>>>> bfcad0b4
            }
        }
    } while (i < NP2SRV_THREAD_COUNT);

cleanup:

    /* disconnect from sysrepo */
    if (np2srv.sr_subscr) {
        sr_unsubscribe(np2srv.sr_sess.srs, np2srv.sr_subscr);
    }
    if (np2srv.sr_sess.srs) {
        sr_session_stop(np2srv.sr_sess.srs);
    }
    sr_disconnect(np2srv.sr_conn);

    /* libnetconf2 cleanup */
    nc_ps_clear(np2srv.nc_ps, 1, free_ds);
    nc_ps_free(np2srv.nc_ps);
    nc_server_destroy();

    /* monitoring cleanup */
    ncm_destroy();

    /* libyang cleanup */
    ly_ctx_destroy(np2srv.ly_ctx, NULL);

    /* are we requested to stop or just to restart? */
    if (control == LOOP_RESTART) {
        goto restart;
    }

    return ret;
}<|MERGE_RESOLUTION|>--- conflicted
+++ resolved
@@ -254,12 +254,6 @@
     char *data = NULL;
     int rc;
 
-    if (!strcmp(mod_name, "notifications")) {
-        /* hack for internal notifications module, which is available in internal context, but not in
-         * sysrepo, so tell libyang that we don't have this module, it will get it from the context */
-        return NULL;
-    }
-
     *free_module_data = free;
     *format = LYS_YIN;
     if (submod_rev || (submod_name && !mod_name)) {
@@ -368,11 +362,7 @@
     }
 }
 
-<<<<<<< HEAD
-void
-=======
 static void
->>>>>>> bfcad0b4
 np2srv_feature_change_clb(const char *module_name, const char *feature_name, bool enabled, void *UNUSED(private_ctx))
 {
     const struct lys_module *mod;
@@ -437,6 +427,8 @@
 np2srv_new_session_clb(const char *UNUSED(client_name), struct nc_session *new_session)
 {
     int c;
+    sr_val_t *event_data;
+    char *host;
 
     if (connect_ds(new_session)) {
         /* error */
@@ -460,13 +452,86 @@
         ncm_session_del(new_session);
         nc_session_free(new_session, free_ds);
     }
+
+    if (ly_ctx_get_module(np2srv.ly_ctx, "ietf-netconf-notifications", NULL)) {
+        /* generate ietf-netconf-notification's netconf-session-start event for sysrepo */
+        host = (char*)nc_session_get_host(new_session);
+        event_data = calloc(host ? 3 : 2, sizeof *event_data);
+        event_data[0].xpath = "/ietf-netconf-notifications:netconf-session-start/username";
+        event_data[0].type = SR_STRING_T;
+        event_data[0].data.string_val = (char*)nc_session_get_username(new_session);
+        event_data[1].xpath = "/ietf-netconf-notifications:netconf-session-start/session-id";
+        event_data[1].type = SR_UINT32_T;
+        event_data[1].data.uint32_val = nc_session_get_id(new_session);
+        if (host) {
+            event_data[2].xpath = "/ietf-netconf-notifications:netconf-session-start/source-host";
+            event_data[2].type = SR_STRING_T;
+            event_data[2].data.string_val = host;
+        }
+        sr_event_notif_send(np2srv.sr_sess.srs, "/ietf-netconf-notifications:netconf-session-start", event_data,
+                            host ? 3 : 2, SR_EV_NOTIF_DEFAULT);
+        free(event_data);
+
+        VRB("Generated new event (netconf-session-start).");
+    }
 }
 
 static void
-np2srv_del_session_clb(struct nc_session *session, int dropped)
-{
+np2srv_del_session_clb(struct nc_session *session)
+{
+    int i;
+    char *host;
+    sr_val_t *event_data;
+    size_t c = 0;
+
+    op_ntf_unsubscribe(session);
     nc_ps_del_session(np2srv.nc_ps, session);
-    ncm_session_del(session, dropped);
+    ncm_session_del(session);
+
+    if (ly_ctx_get_module(np2srv.ly_ctx, "ietf-netconf-notifications", NULL)) {
+        /* generate ietf-netconf-notification's netconf-session-end event for sysrepo */
+        host = (char*)nc_session_get_host(session);
+        c = host ? 4 : 3;
+        i = 0;
+        event_data = calloc(c, sizeof *event_data);
+        event_data[i].xpath = "/ietf-netconf-notifications:netconf-session-end/username";
+        event_data[i].type = SR_STRING_T;
+        event_data[i++].data.string_val = (char*)nc_session_get_username(session);
+        event_data[i].xpath = "/ietf-netconf-notifications:netconf-session-end/session-id";
+        event_data[i].type = SR_UINT32_T;
+        event_data[i++].data.uint32_val = nc_session_get_id(session);
+        if (host) {
+            event_data[i].xpath = "/ietf-netconf-notifications:netconf-session-end/source-host";
+            event_data[i].type = SR_STRING_T;
+            event_data[i++].data.string_val = host;
+        }
+        event_data[i].xpath = "/ietf-netconf-notifications:netconf-session-end/termination-reason";
+        event_data[i].type = SR_ENUM_T;
+        switch (nc_session_get_termreason(session)) {
+        case NC_SESSION_TERM_CLOSED:
+            event_data[i++].data.enum_val = "closed";
+            break;
+        case NC_SESSION_TERM_KILLED:
+            /* TODO killed-by */
+            event_data[i++].data.enum_val = "killed";
+            break;
+        case NC_SESSION_TERM_DROPPED:
+            event_data[i++].data.enum_val = "dropped";
+            break;
+        case NC_SESSION_TERM_TIMEOUT:
+            event_data[i++].data.enum_val = "timeout";
+            break;
+        default:
+            event_data[i++].data.enum_val = "other";
+            break;
+        }
+        sr_event_notif_send(np2srv.sr_sess.srs, "/ietf-netconf-notifications:netconf-session-end", event_data, c,
+                            SR_EV_NOTIF_DEFAULT);
+        free(event_data);
+
+        VRB("Generated new event (netconf-session-end).");
+    }
+
     nc_session_free(session, free_ds);
 }
 
@@ -544,22 +609,8 @@
                 lys_features_enable(mod, schemas[i].enabled_features[j]);
             }
 
-<<<<<<< HEAD
             /* set RPC and Notifications callbacks */
             np2srv_module_assign_clbs(mod);
-=======
-            /* set RPC callbacks (except ietf-netconf, those are set separately later) */
-            if (strcmp(mod->name, "ietf-netconf") && strcmp(mod->name, "ietf-netconf-monitoring")) {
-                LY_TREE_FOR(mod->data, top) {
-                    LY_TREE_DFS_BEGIN(top, next, snode) {
-                        if (snode->nodetype & (LYS_RPC | LYS_ACTION)) {
-                            nc_set_rpc_callback(snode, op_generic);
-                        }
-                        LY_TREE_DFS_END(top, next, snode);
-                    }
-                }
-            }
->>>>>>> bfcad0b4
         }
     }
     ly_ctx_set_module_imp_clb(np2srv.ly_ctx, np2srv_ly_import_clb, NULL);
@@ -785,15 +836,6 @@
             break;
         }
 
-<<<<<<< HEAD
-        /* listen for incoming requests on active NETCONF sessions */
-        if (nc_ps_session_count(np2srv.nc_ps) > 0) {
-            rc = nc_ps_poll(np2srv.nc_ps, 500, &ncs);
-        } else {
-            /* if there is no active session or timeout, rest for a while */
-            pthread_rwlock_unlock(&np2srv.ly_ctx_lock);
-            usleep(100); /* give others time to work with context */
-=======
         /* try to accept new NETCONF sessions */
         if (!np2srv.nc_max_sessions || (nc_ps_session_count(np2srv.nc_ps) < np2srv.nc_max_sessions)) {
             msgtype = nc_accept(100, &ncs);
@@ -809,7 +851,6 @@
             /* if there is no active session or timeout, rest for a while */
             pthread_rwlock_unlock(&np2srv.ly_ctx_lock);
             usleep(2000);
->>>>>>> bfcad0b4
             continue;
         }
 
@@ -827,15 +868,8 @@
             VRB("Session %d: thread %d event reply error.", nc_session_get_id(ncs), idx);
         }
         if (rc & NC_PSPOLL_SESSION_TERM) {
-<<<<<<< HEAD
-            op_ntf_unsubscribe(ncs);
-            ncm_session_del(ncs);
-            nc_ps_del_session(np2srv.nc_ps, ncs);
-            nc_session_free(ncs, free_ds);
-=======
             VRB("Session %d: thread %d event session terminated.", nc_session_get_id(ncs), idx);
-            np2srv_del_session_clb(ncs, (rc & NC_PSPOLL_SESSION_ERROR ? 1 : 0));
->>>>>>> bfcad0b4
+            np2srv_del_session_clb(ncs);
         } else if (rc & NC_PSPOLL_SSH_CHANNEL) {
             /* a new SSH channel on existing session was created */
             VRB("Session %d: thread %d event new SSH channel.", nc_session_get_id(ncs), idx);
@@ -1035,22 +1069,11 @@
     *idx = 0;
     worker_thread(idx);
 
-<<<<<<< HEAD
-                if (c == 3) {
-                    /* there is some serious problem in synchronization/system planner */
-                    EINT;
-                    ncm_session_del(ncs);
-                    nc_session_free(ncs, free_ds);
-                }
-            } else if (msgtype == NC_MSG_WOULDBLOCK) {
-                usleep(10000);
-=======
     /* wait for finishing processing thread */
     do {
         for (i = 0; i < NP2SRV_THREAD_COUNT; ++i) {
             if (np2srv.workers[i]) {
                 break;
->>>>>>> bfcad0b4
             }
         }
     } while (i < NP2SRV_THREAD_COUNT);
