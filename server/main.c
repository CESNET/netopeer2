--- conflicted
+++ resolved
@@ -162,15 +162,12 @@
         ERR("Unable to create Netopeer session to sysrepod (%s).", sr_strerror(rc));
         return EXIT_FAILURE;
     }
-<<<<<<< HEAD
-=======
     /* TODO no need for this one probably */
     /*rc = sr_session_start(np2srv.sr_conn, SR_DS_RUNNING, SR_SESS_CONFIG_ONLY, &np2srv.sr_sess.running_config);
     if (rc != SR_ERR_OK) {
         ERR("Unable to create Netopeer session to sysrepod (%s).", sr_strerror(rc));
         return EXIT_FAILURE;
     }*/
->>>>>>> 3924972d
     rc = sr_session_start(np2srv.sr_conn, SR_DS_STARTUP, SR_SESS_DEFAULT, &np2srv.sr_sess.startup);
     if (rc != SR_ERR_OK) {
         VRB("Startup datastore not available in sysrepod (%s).", sr_strerror(rc));
