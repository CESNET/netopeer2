--- conflicted
+++ resolved
@@ -302,17 +302,6 @@
                         } else if (!strcmp(child->name, "searchpath")) {
                             /* doc -> <netconf-client> -> <searchpath> */
                             errno = 0;
-<<<<<<< HEAD
-                            if (eaccess(child->content, R_OK | W_OK | X_OK) && (errno == ENOENT)) {
-                                ERROR(__func__, "Search path \"%s\" does not exist, creating it.", child->content);
-                                if (mkdir(child->content, 00700)) {
-                                    ERROR(__func__, "Search path \"%s\" cannot be created: %s", child->content, strerror(errno));
-                                } else {
-                                    nc_client_set_schema_searchpath(child->content);
-                                }
-                            } else {
-                                nc_client_set_schema_searchpath(child->content);
-=======
                             if (!mkdir(child->content, 00700) || (errno == EEXIST)) {
                                 if (errno == 0) {
                                     ERROR(__func__, "Search path \"%s\" did not exist, created.", child->content);
@@ -320,7 +309,6 @@
                                 nc_client_set_schema_searchpath(child->content);
                             } else {
                                 ERROR(__func__, "Search path \"%s\" cannot be created: %s", child->content, strerror(errno));
->>>>>>> 948cb7eb
                             }
                         } else if (!strcmp(child->name, "output-format")) {
                             /* doc -> <netconf-client> -> <output-format> */
